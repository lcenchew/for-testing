<!DOCTYPE html>
<html>
<head>
  <title>Kontra.js – Kontra.tileEngine</title>
  <meta name="viewport" content="width=device-width, initial-scale=1.0">

  <script src="https://cdnjs.cloudflare.com/ajax/libs/webcomponentsjs/0.7.22/webcomponents-lite.min.js"></script>

  <link rel="stylesheet" href="https://cdnjs.cloudflare.com/ajax/libs/prism/1.5.1/themes/prism.min.css">
  <link rel="stylesheet" href="../styles.css">

  <link rel="import" href="../components/main-nav.html">
  <link rel="import" href="../components/code-output.html">

  <script src="https://cdnjs.cloudflare.com/ajax/libs/prism/1.5.1/prism.min.js"></script>
  <script src="https://cdnjs.cloudflare.com/ajax/libs/prism/1.5.1/components/prism-javascript.min.js"></script>
  <script src="../js/kontra.js"></script>
</head>
<body>
  <div class="content">
    <main-nav></main-nav>

    <main id="main">
      <div>
        <h1 id="tileEngine">Kontra&#8203;.tileEngine&#8203;(properties)</h1>

        <dl aria-labeledby="tileEngine">
          <dt><strong>properties</strong> <em>{object}</em></dt>
          <dd>Properties of the tile engine.</dd>
          <dt><strong>properties.width</strong> <em>{number}</em></dt>
          <dd>Width of the tile map (in number of tiles).</dd>
          <dt><strong>properties.height</strong> <em>{number}</em></dt>
          <dd>Height of the tile map (in number of tiles).</dd>
          <dt><strong>properties.tilewidth</strong> <em>{number}</em></dt>
          <dd>Width of a single tile (in pixels).</dd>
          <dt><strong>properties.tileheight</strong> <em>{number}</em></dt>
          <dd>Height of a single tile (in pixels).</dd>

          <dt class="object-prop"><strong>properties.tilesets</strong> <em>{object[]}</em></dt>
          <dd>Array of tileset objects.</dd>
          <dt><strong>properties.tilesets.firstgid</strong> <em>{number}</em></dt>
          <dd>First tile index of the tileset. The first tileset will have a firstgid> of 1 as 0 represents an empty tile.</dd>
          <dt><strong>properties.tilesets.image</strong> <em>{string | HTMLImageElement}</em></dt>
          <dd>Relative path to the HTMLImageElement or an HTMLImageElement.</dd>
          <dt><strong>properties.tilesets.margin</strong> <em>{number}</em></dt>
          <dd>Optional. The amount of whitespace between each tile. Defaults to 0.</dd>
          <dt><strong>properties.tilesets.tilewidth</strong> <em>{number}</em></dt>
          <dd>Optional. Width of the tileset (in number of tiles). Defaults to <a href="#tilewidth">tilewidth</a>.</dd>
          <dt><strong>properties.tilesets.tileheight</strong> <em>{number}</em></dt>
          <dd>Optional. Height of the tileset (in number of tiles). Defaults to <a href="#tileheight">tileheight</a>.</dd>
          <dt><strong>properties.tilesets.source</strong> <em>{string}</em></dt>
          <dd>Optional. Relative path to the tileset JSON file.</dd>
          <dt><strong>properties.tilesets.columns</strong> <em>{number}</em></dt>
          <dd>Optional. Number of columns in the tileset image.</dd>

          <dt class="object-prop"><strong>properties.layers</strong> <em>{object[]}</em></dt>
          <dd>Array of layer objects.</dd>
          <dt><strong>properties.layers.name</strong> <em>{string}</em></dt>
          <dd>Unique name of the layer.</dd>
          <dt><strong>properties.layers.data</strong> <em>{number[]}</em></dt>
          <dd>1D array of tile indices.</dd>
          <dt><strong>properties.layers.visible</strong> <em>{boolean}</em></dt>
          <dd>Optional. If the layer should be drawn or not. Defaults to true.</dd>
          <dt><strong>properties.layers.opacity</strong> <em>{number}</em></dt>
          <dd>Optional. Percent opacity of the layer. Defaults to 1.</dd>

        </dl>

        <p>A tile engine for managing and drawing tilesets.</p>

        <figure>
          <a href="../imgs/mapPack_tilesheet.png">
            <img src="../imgs/mapPack_tilesheet.png" alt="Tileset to create an overworld map in various seasons."/>
          </a>
          <figcaption>Tileset image courtesy of <a href="https://kenney.nl/assets">Kenny</a>.</figcaption>
        </figure>





        <section class="toc">
          <h2 id="toc"><a href="#toc" class="section-link">Table of Contents<span aria-hidden="true">#</span></a></h2>

          <ul aria-labeledby="toc">
            <li><a href="#basic-use">Basic Use</a></li>
            <li><a href="#advance-use">Advance Use</a></li>
            <li><a href="#camera">Moving the Camera</a></li>

            <li>
              <h3 id="properties">Properties</h3>
              <ul aria-labeledby="properties">
                <li><a href="#context">kontra.tileEngine&#8203;.context</a></li>
                <li><a href="#height">kontra.tileEngine&#8203;.height</a></li>
                <li><a href="#layers">kontra.tileEngine&#8203;.layers</a></li>
                <li><a href="#mapheight">kontra.tileEngine&#8203;.mapheight</a></li>
                <li><a href="#mapwidth">kontra.tileEngine&#8203;.mapwidth</a></li>
                <li><a href="#sx">kontra.tileEngine&#8203;.sx</a></li>
                <li><a href="#sy">kontra.tileEngine&#8203;.sy</a></li>
                <li><a href="#tileheight">kontra.tileEngine&#8203;.tileheight</a></li>
                <li><a href="#tilesets">kontra.tileEngine&#8203;.tilesets</a></li>
                <li><a href="#tilewidth">kontra.tileEngine&#8203;.tilewidth</a></li>
                <li><a href="#width">kontra.tileEngine&#8203;.width</a></li>
              </ul>
            </li>

            <li>
              <h3 id="methods">Methods</h3>
              <ul aria-labeledby="methods">
                <li><a href="#layerCollidesWith">kontra.tileEngine&#8203;.layerCollidesWith(name, object)</a></li>
                <li><a href="#render">kontra.tileEngine&#8203;.render()</a></li>
                <li><a href="#renderLayer">kontra.tileEngine&#8203;.renderLayer(name)</a></li>
                <li><a href="#tileAtLayer">kontra.tileEngine&#8203;.tileAtLayer(name, position)</a></li>
              </ul>
            </li>
          </ul>
        </section>





        <section>
          <h2 id="basic-use"><a href="#basic-use" class="section-link">Basic Use<span aria-hidden="true">#</span></a></h2>

          <p>Creating a tile map requires three things:</p>

          <ol>
            <li>Dimensions of the tile map and a tile</li>
            <li>At least one tileset with an image</li>
            <li>At least one layer with data</li>
          </ol>

          <p>To set up the tile engine, you'll need to pass it the width and height of a tile (in pixels) and the width and height of the map (in number of tiles).</p>

          <p>You'll then need to add at least one tileset with an image as well as firstgid, or fist tile index of the tileset. The first tileset will always have a firstgid of 1 as <code>0</code> represents an empty tile.</p>

<<<<<<< HEAD
          <p>Lastly, you'll need to add at least one layer. A layer will tell the tile engine which tiles from the tileset image to use at what position on the map.</p>
=======
          <p>Once the tile engine is set up, you'll need to add at least one tileset image.</p>

          <pre><code class="language-javascript">let img = document.createElement('img');
img.src = '../imgs/mapPack_tilesheet.png';

img.onload = function() {
  tileEngine.addTilesets({
    image: img
  });
};</code></pre>

          <h3 id="add-layers"><a href="#add-layers" class="section-link">Adding Layers to the Tile Engine<span aria-hidden="true">#</span></a></h3>

          <p>Lastly, you'll need to add at least one layer to the tile engine. A layer will tell the tile engine which tiles from the tileset image to use at what position on the map.</p>

          <pre><code class="language-javascript">img.onload = function() {
  tileEngine.addTilesets({
    image: img
  });
  
  // Add the following:
  tileEngine.addLayers({
    name: 'ground',
    data: [ 0,  0,  0,  0,  0,  0,  0,  0,  0,
            0,  0,  6,  7,  7,  8,  0,  0,  0,
            0,  6,  27, 24, 24, 25, 0,  0,  0,
            0,  23, 24, 24, 24, 26, 8,  0,  0,
            0,  23, 24, 24, 24, 24, 26, 8,  0,
            0,  23, 24, 24, 24, 24, 24, 25, 0,
            0,  40, 41, 41, 10, 24, 24, 25, 0,
            0,  0,  0,  0,  40, 41, 41, 42, 0,
            0,  0,  0,  0,  0,  0,  0,  0,  0 ]

  });
}
</code></pre>
>>>>>>> b7423f70

          <p>Once all tileset images and all layers have been added, you can render the tile engine by calling its <a href="#render">render()</a> function.</p>

<code-output width="576" height="576">
let img = document.createElement('img');
img.src = '../imgs/mapPack_tilesheet.png';

img.onload = function() {
  let tileEngine = kontra.tileEngine({
    // tile size
    tilewidth: 64,
    tileheight: 64,

    // map size in tiles
    width: 9,
    height: 9,

    tilesets: [{
      firstgid: 1,
      image: img
    }],

    layers: [{
      name: 'ground',
      data: [ 0,  0,  0,  0,  0,  0,  0,  0,  0,
              0,  0,  6,  7,  7,  8,  0,  0,  0,
              0,  6,  27, 24, 24, 25, 0,  0,  0,
              0,  23, 24, 24, 24, 26, 8,  0,  0,
              0,  23, 24, 24, 24, 24, 26, 8,  0,
              0,  23, 24, 24, 24, 24, 24, 25, 0,
              0,  40, 41, 41, 10, 24, 24, 25, 0,
              0,  0,  0,  0,  40, 41, 41, 42, 0,
              0,  0,  0,  0,  0,  0,  0,  0,  0 ]
    }]
  });

  /* exclude:start */
  tileEngine.context = context;
  /* exclude:end */
  tileEngine.render();
}
</code-output>

        </section>





        <section>
          <h2 id="advance-use"><a href="#advance-use" class="section-link">Advance Use<span aria-hidden="true">#</span></a></h2>

          <p>Adding all the tileset images and layers to a tile engine can be tedious, especially if you have multiple layers. If you want a simpler way to create a tile engine, Kontra has been written to work directly with the JSON output of the <a href="http://www.mapeditor.org/">Tiled Map Editor</a>.</p>

          <p>The one requirement is that you must preload all of the tileset images and tileset sources using <a href="assets#load">kontra.assets.load()</a> before you create the tile engine.</p>

<code-output width="576" height="576">
kontra.assets.load('../imgs/mapPack_tilesheet.png', '../data/tile_engine_basic.json')
  .then(function() {
    let tileEngine = kontra.tileEngine(kontra.assets.data['../data/tile_engine_basic']);
    /* exclude:start */
    tileEngine.context = context;
    /* exclude:end */

    tileEngine.render();
  });
</code-output>

        </section>





        <section>
          <h2 id="camera"><a href="#camera" class="section-link">Moving the Camera<span aria-hidden="true">#</span></a></h2>

          <p>If your tilemap is larger than the canvas size, you can move the tilemap camera to change how the tilemap is drawn. Use the tile engines <a href="#sx">sx</a> and <a href="#sy">sy</a> properties to move the camera. Just like drawing an image, the cameras coordinates are the top left corner.</p>

          <p>The <code>sx</code> and <code>sy</code> coordinates will never draw the tile map below 0 or beyond the last row or column of the tile map.</p>

<code-output width="576" height="576">
kontra.assets.load('../imgs/mapPack_tilesheet.png', '../data/tile_engine_camera.json')
  .then(function() {
    let tileEngine = kontra.tileEngine(kontra.assets.data['../data/tile_engine_camera']);
    /* exclude:start */
    tileEngine.context = context;
    /* exclude:end */

    let sx = 1;
    let loop = kontra.gameLoop({
      update: function() {
        tileEngine.sx += sx;

        if (tileEngine.sx <= 0 || tileEngine.sx >= 320) {
          sx = -sx;
        }
      },
      render: function() {
        tileEngine.render();
      }
    });

    loop.start();
  });
</code-output>

        </section>





        <section>
<<<<<<< HEAD
=======
          <h2 id="addLayers"><a href="#addLayers" class="section-link">kontra.tileEngine&#8203;.addLayers(layers)<span aria-hidden="true">#</span></a></h2>

          <dl>
            <dt><strong>layers</strong> <em>{object | object[]}</em></dt>
            <dd>A single layer or array of layers to add. Each layer has the following properties:
              <dl aria-label="Layer properties">
                <dt><strong>name</strong> <em>{string}</em></dt>
                <dd>Name of the layer.</dd>
                <dt><strong>data</strong> <em>{number[]}</em></dt>
                <dd>Tile layer data. Can either be a 2D array (an array of rows with nested arrays for columns), or a flattened 1D array (all rows and columns in a single list).</dd>
                <dt><strong>render</strong> <em>{boolean}</em></dt>
                <dd>Optional. If the layer should be drawn. Defaults to true.</dd>
                <dt><strong>zIndex</strong> <em>{number}</em></dt>
                <dd>Optional. Draw order for tile layer. Highest number is drawn last (i.e. on top of all other layers). Layers with the same zIndex will be draw in the order they were added to the tile engine. Defaults to 0.</dd>
                <dt><strong>properties</strong> <em>{object}</em></dt>
                <dd>Optional. Layer properties, primarily used by Tiled. All properties will be merged back into the layer object itself. E.g. <code>layer.properties.render</code> will be added as <code>layer.render</code>.</dd>
              </dl>
            </dd>
          </dl>

          <p>Add a layer to the tile engine. A layer data can either be a 2D array (an array of rows with nested column data) or a flattened array (row and column data in a single array). Called from <code>kontra.tileEngine</code> automatically if the <code>layers</code> property is passed in.</p>

          <p>If you don't want the layer to render when the tile engines <a href="#render">render()</a> function is called, set the <code>layers</code> render property to <code>false</code>. You'll have to call <a href="#renderLayer">renderLayer(name)</a> when you want the layer to render.</p>

          <pre><code class="language-javascript">// 2D array
let 2dData = [ [0,0,0,0],
               [0,1,2,0],
               [0,3,4,0],
               [0,0,0,0] ];

// flattened array
let 1dData = [  0,0,0,0,
                0,0,6,0,
                0,7,0,0,
                0,0,0,0  ];

let tileEngine = kontra.tileEngine({
  tileWidth: 62,
  tileHeight: 62,
  width: 9,
  height: 9

  // this will also call addLayers()
  layers: [{
    name: 'base',
    data: 2dData,
  }]
});

tileEngine.addLayers({
  name: 'grass',
  data: 1dData
});</code></pre>

        </section>





        <section>
          <h2 id="addTilesets"><a href="#addTilesets" class="section-link">kontra.tileEngine&#8203;.addTilesets(tilesets)<span aria-hidden="true">#</span></a></h2>

          <dl aria-labeledby="addTilesets">
            <dt><strong>tilesets</strong> <em>{object | object[]}</em></dt>
            <dd>A single tileset or array of tilesets to add. Each tileset has the following properties:
              <dl aria-label="Tileset properties">
                <dt><strong>image</strong> <em>{HTMLImageElement | HTMLCanvasElement | string}</em></dt>
                <dd>The tileset image or path to the tileset image. If it's an image path, it will look for the path in <a href="assets#images">kontra.assets.images</a>. This means you must load the tileset image using <a href="assets#load">kontra.assets.load()</a> before you call this function if you are using Tiled JSON output.</dd>
                <dt><strong>firstGrid</strong> <em>{number}</em></dt>
                <dd>The first tile grid index of the tileset. If using a single tileset this will be <code>0</code>, but when using multiple tilesets the first grid index of the new tileset is typically the last grid index + 1 of the previous tileset (when loaded in order).</dd>
              </dl>
            </dd>
          </dl>

          <p>Add a tileset image to the tile engine. Called from <code>kontra.tileEngine</code> automatically if the <code>tilesets</code> property is passed in.</p>

          <pre><code class="language-javascript">let img = document.createElement('img');
img.src = '../imgs/mapPack_tilesheet.png',

let tileEngine = kontra.tileEngine({
  tileWidth: 62,
  tileHeight: 62,
  width: 9,
  height: 9,

  // this will also call addTilesets()
  tilesets: [{
    image: img,
    firstGrid: 0
  }]
});

// load the image before we use a path
kontra.assets.load('../imgs/mapPack_tilesheet.png')
  .then(function() {
    tileEngine.addTilesets({
      image: '../imgs/mapPack_tilesheet.png',
      firstGrid: 50
    });
  });</code></pre>

        </section>





        <section>
>>>>>>> b7423f70
          <h2 id="context"><a href="#context" class="section-link">kontra.tileEngine&#8203;.context<span aria-hidden="true">#</span></a></h2>

          <p><em>{CanvasRenderingContext2D}</em></p>

          <p>The context the tile engine will draw to.</p>

        </section>





        <section>
          <h2 id="height"><a href="#height" class="section-link">kontra.tileEngine&#8203;.height<span aria-hidden="true">#</span></a></h2>

          <p><em>{number}</em></p>

          <p>The height of the map in tiles.</p>

        </section>





        <section>
          <h2 id="layerCollidesWith"><a href="#layerCollidesWith" class="section-link">kontra.tileEngine&#8203;.layerCollidesWith(name, object)<span aria-hidden="true">#</span></a></h2>

          <dl>
            <dt><strong>name</strong> <em>{string}</em></dt>
            <dd>The name of the layer to check for collision.</dd>
            <dt><strong>object</strong> <em>{object}</em></dt>
            <dd>The object to check collision against.</dd>
          </dl>

          <p>Check if the object collides with the layer (shares a gird coordinate with any positive tile index in layers data). The object being checked must have the properties <code>x</code>, <code>y</code>, <code>width</code>, and <code>height</code> so that its position in the grid can be calculated. <a href="sprite">kontra.sprite</a> defines these properties for you.</p>

          <pre><code class="language-javascript">let tileEngine = kontra.tileEngine({
  tilewidth: 32,
  tileheight: 32,
  width: 4,
  height: 4,
  tilesets: [{/* ... */}],
  layers: [{
    name: 'collision',
    data: [ 0,0,0,0,
            0,1,4,0,
            0,2,5,0,
            0,0,0,0 ]
  }]
});

let sprite = kontra.sprite({
  x: 50,
  y: 20,
  width: 5,
  height: 5
});

tileEngine.layerCollidesWith('collision', sprite);  //=> false

sprite.y = 28;

tileEngine.layerCollidesWith('collision', sprite);  //=> true</code></pre>

        </section>





        <section>
          <h2 id="layers"><a href="#layers" class="section-link">kontra.tileEngine&#8203;.layers<span aria-hidden="true">#</span></a></h2>

          <p><em>{object[]}</em></p>

          <p>Array of all layers of the tile engine.</p>

        </section>





        <section>
          <h2 id="mapheight"><a href="#mapheight" class="section-link">kontra.tileEngine&#8203;.mapheight<span aria-hidden="true">#</span></a></h2>

          <p><em>{number}</em></p>

          <p>The height of a tile map in pixels.</p>

        </section>





        <section>
          <h2 id="mapwidth"><a href="#mapwidth" class="section-link">kontra.tileEngine&#8203;.mapwidth<span aria-hidden="true">#</span></a></h2>

          <p><em>{number}</em></p>

          <p>The width of a tile map in pixels.</p>

        </section>





        <section>
          <h2 id="render"><a href="#render" class="section-link">kontra.tileEngine&#8203;.render()<span aria-hidden="true">#</span></a></h2>

          <p>Render all visible layers.</p>

        </section>





        <section>
          <h2 id="renderLayer"><a href="#renderLayer" class="section-link">kontra.tileEngine&#8203;.renderLayer(name)<span aria-hidden="true">#</span></a></h2>

          <dl>
            <dt><strong>name</strong> <em>{string}</em></dt>
            <dd>Name of the layer.</dd>
          </dl>

          <p>Render a specific layer.</p>

        </section>





        <section>
          <h2 id="sx"><a href="#sx" class="section-link">kontra.tileEngine&#8203;.sx<span aria-hidden="true">#</span></a></h2>

          <p><em>{number}</em></p>

          <p>X coordinate of the tile map camera.</p>

        </section>





        <section>
          <h2 id="sy"><a href="#sy" class="section-link">kontra.tileEngine&#8203;.sy<span aria-hidden="true">#</span></a></h2>

          <p><em>{number}</em></p>

          <p>Y coordinate of the tile map camera.</p>

        </section>





        <section>
          <h2 id="tileAtLayer"><a href="#tileAtLayer" class="section-link">kontra.tileEngine&#8203;.tileAtLayer(name, position)<span aria-hidden="true">#</span></a></h2>

          <dl>
            <dt><strong>name</strong> <em>{string}</em></dt>
            <dd>Name of the layer.</dd>
            <dt><strong>position</strong> <em>{object}</em></dt>
            <dd>Position of the tile using either <code>x</code> and <code>y</code> or <code>row</code> and <code>col</code>.</dd>
          </dl>

          <p>Get the tile at the specified layer using either x and y coordinates or row and column coordinates.</p>

          <pre><code class="language-javascript">let tileEngine = kontra.tileEngine({
  tilewidth: 32,
  tileheight: 32,
  width: 4,
  height: 4,
  tilesets: [{/* ... */}],
  layers: [{
    name: 'collision',
    data: [ 0,0,0,0,
            0,1,4,0,
            0,2,5,0,
            0,0,0,0 ]
  }]
});

tileEngine.tileAtLayer('collision', {x: 50, y: 50});  //=> 1
tileEngine.tileAtLayer('collision', {row: 2, col: 1});  //=> 2</code></pre>

        </section>





        <section>
          <h2 id="tileheight"><a href="#tileheight" class="section-link">kontra.tileEngine&#8203;.tileheight<span aria-hidden="true">#</span></a></h2>

          <p><em>{number}</em></p>

          <p>The height of a tile.</p>

        </section>





        <section>
          <h2 id="tilesets"><a href="#tilesets" class="section-link">kontra.tileEngine&#8203;.tilesets<span aria-hidden="true">#</span></a></h2>

          <p><em>{object[]}</em></p>

          <p>Array of all tilesets of the tile engine.</p>

        </section>





        <section>
          <h2 id="tilewidth"><a href="#tilewidth" class="section-link">kontra.tileEngine&#8203;.tilewidth<span aria-hidden="true">#</span></a></h2>

          <p><em>{number}</em></p>

          <p>The width of a tile.</p>

        </section>





        <section>
          <h2 id="width"><a href="#width" class="section-link">kontra.tileEngine&#8203;.width<span aria-hidden="true">#</span></a></h2>

          <p><em>{number}</em></p>

          <p>The width of the map in tiles.</p>

        </section>
       </div>
    </main>
  </div>

</body>
</html><|MERGE_RESOLUTION|>--- conflicted
+++ resolved
@@ -135,46 +135,7 @@
 
           <p>You'll then need to add at least one tileset with an image as well as firstgid, or fist tile index of the tileset. The first tileset will always have a firstgid of 1 as <code>0</code> represents an empty tile.</p>
 
-<<<<<<< HEAD
           <p>Lastly, you'll need to add at least one layer. A layer will tell the tile engine which tiles from the tileset image to use at what position on the map.</p>
-=======
-          <p>Once the tile engine is set up, you'll need to add at least one tileset image.</p>
-
-          <pre><code class="language-javascript">let img = document.createElement('img');
-img.src = '../imgs/mapPack_tilesheet.png';
-
-img.onload = function() {
-  tileEngine.addTilesets({
-    image: img
-  });
-};</code></pre>
-
-          <h3 id="add-layers"><a href="#add-layers" class="section-link">Adding Layers to the Tile Engine<span aria-hidden="true">#</span></a></h3>
-
-          <p>Lastly, you'll need to add at least one layer to the tile engine. A layer will tell the tile engine which tiles from the tileset image to use at what position on the map.</p>
-
-          <pre><code class="language-javascript">img.onload = function() {
-  tileEngine.addTilesets({
-    image: img
-  });
-  
-  // Add the following:
-  tileEngine.addLayers({
-    name: 'ground',
-    data: [ 0,  0,  0,  0,  0,  0,  0,  0,  0,
-            0,  0,  6,  7,  7,  8,  0,  0,  0,
-            0,  6,  27, 24, 24, 25, 0,  0,  0,
-            0,  23, 24, 24, 24, 26, 8,  0,  0,
-            0,  23, 24, 24, 24, 24, 26, 8,  0,
-            0,  23, 24, 24, 24, 24, 24, 25, 0,
-            0,  40, 41, 41, 10, 24, 24, 25, 0,
-            0,  0,  0,  0,  40, 41, 41, 42, 0,
-            0,  0,  0,  0,  0,  0,  0,  0,  0 ]
-
-  });
-}
-</code></pre>
->>>>>>> b7423f70
 
           <p>Once all tileset images and all layers have been added, you can render the tile engine by calling its <a href="#render">render()</a> function.</p>
 
@@ -289,118 +250,6 @@
 
 
         <section>
-<<<<<<< HEAD
-=======
-          <h2 id="addLayers"><a href="#addLayers" class="section-link">kontra.tileEngine&#8203;.addLayers(layers)<span aria-hidden="true">#</span></a></h2>
-
-          <dl>
-            <dt><strong>layers</strong> <em>{object | object[]}</em></dt>
-            <dd>A single layer or array of layers to add. Each layer has the following properties:
-              <dl aria-label="Layer properties">
-                <dt><strong>name</strong> <em>{string}</em></dt>
-                <dd>Name of the layer.</dd>
-                <dt><strong>data</strong> <em>{number[]}</em></dt>
-                <dd>Tile layer data. Can either be a 2D array (an array of rows with nested arrays for columns), or a flattened 1D array (all rows and columns in a single list).</dd>
-                <dt><strong>render</strong> <em>{boolean}</em></dt>
-                <dd>Optional. If the layer should be drawn. Defaults to true.</dd>
-                <dt><strong>zIndex</strong> <em>{number}</em></dt>
-                <dd>Optional. Draw order for tile layer. Highest number is drawn last (i.e. on top of all other layers). Layers with the same zIndex will be draw in the order they were added to the tile engine. Defaults to 0.</dd>
-                <dt><strong>properties</strong> <em>{object}</em></dt>
-                <dd>Optional. Layer properties, primarily used by Tiled. All properties will be merged back into the layer object itself. E.g. <code>layer.properties.render</code> will be added as <code>layer.render</code>.</dd>
-              </dl>
-            </dd>
-          </dl>
-
-          <p>Add a layer to the tile engine. A layer data can either be a 2D array (an array of rows with nested column data) or a flattened array (row and column data in a single array). Called from <code>kontra.tileEngine</code> automatically if the <code>layers</code> property is passed in.</p>
-
-          <p>If you don't want the layer to render when the tile engines <a href="#render">render()</a> function is called, set the <code>layers</code> render property to <code>false</code>. You'll have to call <a href="#renderLayer">renderLayer(name)</a> when you want the layer to render.</p>
-
-          <pre><code class="language-javascript">// 2D array
-let 2dData = [ [0,0,0,0],
-               [0,1,2,0],
-               [0,3,4,0],
-               [0,0,0,0] ];
-
-// flattened array
-let 1dData = [  0,0,0,0,
-                0,0,6,0,
-                0,7,0,0,
-                0,0,0,0  ];
-
-let tileEngine = kontra.tileEngine({
-  tileWidth: 62,
-  tileHeight: 62,
-  width: 9,
-  height: 9
-
-  // this will also call addLayers()
-  layers: [{
-    name: 'base',
-    data: 2dData,
-  }]
-});
-
-tileEngine.addLayers({
-  name: 'grass',
-  data: 1dData
-});</code></pre>
-
-        </section>
-
-
-
-
-
-        <section>
-          <h2 id="addTilesets"><a href="#addTilesets" class="section-link">kontra.tileEngine&#8203;.addTilesets(tilesets)<span aria-hidden="true">#</span></a></h2>
-
-          <dl aria-labeledby="addTilesets">
-            <dt><strong>tilesets</strong> <em>{object | object[]}</em></dt>
-            <dd>A single tileset or array of tilesets to add. Each tileset has the following properties:
-              <dl aria-label="Tileset properties">
-                <dt><strong>image</strong> <em>{HTMLImageElement | HTMLCanvasElement | string}</em></dt>
-                <dd>The tileset image or path to the tileset image. If it's an image path, it will look for the path in <a href="assets#images">kontra.assets.images</a>. This means you must load the tileset image using <a href="assets#load">kontra.assets.load()</a> before you call this function if you are using Tiled JSON output.</dd>
-                <dt><strong>firstGrid</strong> <em>{number}</em></dt>
-                <dd>The first tile grid index of the tileset. If using a single tileset this will be <code>0</code>, but when using multiple tilesets the first grid index of the new tileset is typically the last grid index + 1 of the previous tileset (when loaded in order).</dd>
-              </dl>
-            </dd>
-          </dl>
-
-          <p>Add a tileset image to the tile engine. Called from <code>kontra.tileEngine</code> automatically if the <code>tilesets</code> property is passed in.</p>
-
-          <pre><code class="language-javascript">let img = document.createElement('img');
-img.src = '../imgs/mapPack_tilesheet.png',
-
-let tileEngine = kontra.tileEngine({
-  tileWidth: 62,
-  tileHeight: 62,
-  width: 9,
-  height: 9,
-
-  // this will also call addTilesets()
-  tilesets: [{
-    image: img,
-    firstGrid: 0
-  }]
-});
-
-// load the image before we use a path
-kontra.assets.load('../imgs/mapPack_tilesheet.png')
-  .then(function() {
-    tileEngine.addTilesets({
-      image: '../imgs/mapPack_tilesheet.png',
-      firstGrid: 50
-    });
-  });</code></pre>
-
-        </section>
-
-
-
-
-
-        <section>
->>>>>>> b7423f70
           <h2 id="context"><a href="#context" class="section-link">kontra.tileEngine&#8203;.context<span aria-hidden="true">#</span></a></h2>
 
           <p><em>{CanvasRenderingContext2D}</em></p>
